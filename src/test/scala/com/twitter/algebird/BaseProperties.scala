--- conflicted
+++ resolved
@@ -32,21 +32,14 @@
     validZeroEq[T](eqfn) && isAssociativeEq[T](eqfn)
   }
 
-  def hasAdditiveInversesEq[T: Group : Arbitrary](eqfn : (T,T) => Boolean) = forAll { (a : T) =>
+  def hasAdditiveInverses[T: Group : Arbitrary] = forAll { (a : T) =>
     val grp = implicitly[Group[T]]
-<<<<<<< HEAD
-    (!grp.isNonZero(grp.plus(grp.negate(a), a))) && (!grp.isNonZero(grp.minus(a,a))) &&
+    (!grp.isNonZero(grp.plus(grp.negate(a), a))) &&
+      (!grp.isNonZero(grp.minus(a,a))) &&
       (!grp.isNonZero(grp.plus(a, grp.negate(a))))
-=======
-    eqfn(grp.plus(grp.negate(a), a), grp.zero) &&
-      eqfn(grp.minus(a,a), grp.zero) &&
-      eqfn(grp.plus(a, grp.negate(a)), grp.zero)
->>>>>>> af6f434a
   }
-  def hasAdditiveInverses[T: Group : Arbitrary] = hasAdditiveInversesEq[T](defaultEq _)
 
-  def groupLawsEq[T : Group : Arbitrary](eqfn : (T,T) => Boolean) = monoidLawsEq[T](eqfn) &&
-    hasAdditiveInversesEq[T](eqfn)
+  def groupLawsEq[T : Group : Arbitrary](eqfn : (T,T) => Boolean) = monoidLawsEq[T](eqfn) && hasAdditiveInverses[T]
 
   def groupLaws[T : Group : Arbitrary] = monoidLaws[T] && hasAdditiveInverses[T]
 
@@ -74,4 +67,4 @@
     }
   }
   def fieldLaws[T : Field : Arbitrary] = ringLaws[T] && hasMultiplicativeInverse[T]
-}
+}