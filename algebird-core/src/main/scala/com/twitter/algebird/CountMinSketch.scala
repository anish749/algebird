/*
Copyright 2012 Twitter, Inc.

Licensed under the Apache License, Version 2.0 (the "License");
you may not use this file except in compliance with the License.
You may obtain a copy of the License at

http://www.apache.org/licenses/LICENSE-2.0

Unless required by applicable law or agreed to in writing, software
distributed under the License is distributed on an "AS IS" BASIS,
WITHOUT WARRANTIES OR CONDITIONS OF ANY KIND, either express or implied.
See the License for the specific language governing permissions and
limitations under the License.
*/

package com.twitter.algebird

import scala.collection.immutable.SortedSet

/**
 * A Count-Min sketch is a probabilistic data structure used for summarizing
 * streams of data in sub-linear space.
 *
 * It works as follows. Let `(eps, delta)` be two parameters that describe the
 * confidence in our error estimates, and let `d = ceil(ln 1/delta)`
 * and `w = ceil(e / eps)`.
 *
 * Note: Throughout the code `d` and `w` are called `depth` and `width`,
 * respectively.
 *
 * Then:
 *
 * - Take `d` pairwise independent hash functions `h_i`, each of which maps
 *   onto the domain `[0, w - 1]`.
 * - Create a 2-dimensional table of counts, with `d` rows and `w` columns,
 *   initialized with all zeroes.
 * - When a new element x arrives in the stream, update the table of counts
 *   by setting `counts[i, h_i[x]] += 1`, for each `1 <= i <= d`.
 * - (Note the rough similarity to a Bloom filter.)
 *
 * As an example application, suppose you want to estimate the number of
 * times an element `x` has appeared in a data stream so far.
 * The Count-Min sketch estimate of this frequency is
 *
 *   min_i { counts[i, h_i[x]] }
 *
 * With probability at least `1 - delta`, this estimate is within `eps * N`
 * of the true frequency (i.e., `true frequency <= estimate <= true frequency + eps * N`),
 * where N is the total size of the stream so far.
 *
 * See http://www.eecs.harvard.edu/~michaelm/CS222/countmin.pdf for technical details,
 * including proofs of the estimates and error bounds used in this implementation.
 *
 * Parts of this implementation are taken from
 * https://github.com/clearspring/stream-lib/blob/master/src/main/java/com/clearspring/analytics/stream/frequency/CountMinSketch.java
 *
 * @author Edwin Chen
 */

/**
 * Monoid for adding [[CMS]] sketches.
 *
 * `eps` and `delta` are parameters that bound the error of each query estimate. For example, errors in
 * answering point queries (e.g., how often has element x appeared in the stream described by the sketch?)
 * are often of the form: "with probability p >= 1 - delta, the estimate is close to the truth by
 * some factor depending on eps."
 *
 * Implicit conversions for commonly used types for `K` such as [[Long]] and [[BigInt]]:
 * {{{
 * import com.twitter.algebird.CMSHasherImplicits._
 * }}}
 *
 * @param eps One-sided error bound on the error of each point query, i.e. frequency estimate.
 * @param delta A bound on the probability that a query estimate does not lie within some small interval
 *        (an interval that depends on `eps`) around the truth.
 * @param seed  A seed to initialize the random number generator used to create the pairwise independent
 *        hash functions.
 * @tparam K The type used to identify the elements to be counted.  For example, if you want to count the occurrence of
 *           user names, you could map each username to a unique numeric ID expressed as a `Long`, and then count the
 *           occurrences of those `Long`s with a CMS of type `K=Long`.  Note that this mapping between the elements of
 *           your problem domain and their identifiers used for counting via CMS should be bijective.
 *           We require [[Ordering]] and [[CMSHasher]] context bounds for `K`, see [[CMSHasherImplicits]] for available
 *           implicits that can be imported.
 *           Which type K should you pick in practice?  For domains that have less than `2^64` unique elements, you'd
 *           typically use [[Long]].  For larger domains you can try [[BigInt]], for example.  Other possibilities
 *           include Spire's `SafeLong` and `Numerical` data types (https://github.com/non/spire), though Algebird does
 *           not include the required implicits for CMS-hashing (cf. [[CMSHasherImplicits]].
 */
class CMSMonoid[K: Ordering: CMSHasher](eps: Double, delta: Double, seed: Int) extends Monoid[CMS[K]] {

  val params = {
    val hashes: Seq[CMSHash[K]] = CMSFunctions.generateHashes(eps, delta, seed)
    CMSParams(hashes, eps, delta)
  }

  val zero: CMS[K] = CMSZero[K](params)

  /**
   * Combines the two sketches.
   *
   * The sketches must use the same hash functions.
   */
  def plus(left: CMS[K], right: CMS[K]): CMS[K] = {
    require(left.params.hashes == right.params.hashes, "The sketches must use the same hash functions.")
    left ++ right
  }

  /**
   * Creates a sketch out of a single item.
   */
  def create(item: K): CMS[K] = CMSItem[K](item, params)

  /**
   * Creates a sketch out of multiple items.
   */
  def create(data: Seq[K]): CMS[K] = data.foldLeft(zero) { case (acc, x) => plus(acc, create(x)) }

}

/**
 * An Aggregator for [[CMS]].  Can be created using [[CMS.aggregator]].
 */
case class CMSAggregator[K](cmsMonoid: CMSMonoid[K]) extends MonoidAggregator[K, CMS[K], CMS[K]] {

  val monoid = cmsMonoid

  def prepare(value: K): CMS[K] = monoid.create(value)

  def present(cms: CMS[K]): CMS[K] = cms

}

/**
 * Configuration parameters for [[CMS]].
 *
 * @param hashes Pair-wise independent hashes functions.  We need `N=depth` such functions (`depth` can be derived from
 *               `delta`).
 * @param eps One-sided error bound on the error of each point query, i.e. frequency estimate.
 * @param delta A bound on the probability that a query estimate does not lie within some small interval
 *              (an interval that depends on `eps`) around the truth.
 * @tparam K The type used to identify the elements to be counted.
 */
case class CMSParams[K](hashes: Seq[CMSHash[K]], eps: Double, delta: Double) {

  require(0 < eps && eps < 1, "eps must lie in (0, 1)")
  require(0 < delta && delta < 1, "delta must lie in (0, 1)")
  require(hashes.size >= CMSFunctions.depth(delta), s"we require at least ${CMSFunctions.depth(delta)} hash functions")

}

/**
 * Helper functions to generate or to translate between various CMS parameters (cf. [[CMSParams]]).
 */
object CMSFunctions {

  /**
   * Translates from `width` to `eps`.
   */
  def eps(width: Int): Double = scala.math.exp(1.0) / width

  /**
   * Translates from `depth` to `delta`.
   */
  def delta(depth: Int): Double = 1.0 / scala.math.exp(depth)

  /**
   * Translates from `delta` to `depth`.
   */
  def depth(delta: Double): Int = scala.math.ceil(scala.math.log(1.0 / delta)).toInt

  /**
   * Translates from `eps` to `width`.
   */
  def width(eps: Double): Int = scala.math.ceil(truncatePrecisionError(scala.math.exp(1) / eps)).toInt

  // Eliminates precision errors such as the following:
  //
  //   scala> val width = 39
  //   scala> scala.math.exp(1) / CMSFunctions.eps(width)
  //   res171: Double = 39.00000000000001   <<< should be 39.0
  //
  // Because of the actual types on which CMSFunctions operates (i.e. Int and Double), the maximum number of decimal
  // places should be 6.
  private def truncatePrecisionError(i: Double, decimalPlaces: Int = 6) =
    BigDecimal(i).setScale(decimalPlaces, BigDecimal.RoundingMode.HALF_UP).toDouble

  /**
   * Generates `N=depth` pair-wise independent hash functions.
   *
   * @param eps One-sided error bound on the error of each point query, i.e. frequency estimate.
   * @param delta Error bound on the probability that a query estimate does NOT lie within some small interval around
   *              the truth.
   * @param seed Seed for the random number generator.
   * @tparam K The type used to identify the elements to be counted.
   * @return The generated hash functions.
   */
  def generateHashes[K: CMSHasher](eps: Double, delta: Double, seed: Int): Seq[CMSHash[K]] = {
    // Typically, we would use d -- aka depth -- pair-wise independent hash functions of the form
    //
    //   h_i(x) = a_i * x + b_i (mod p)
    //
    // But for this particular application, setting b_i does not matter (since all it does is shift the results of a
    // particular hash), so we omit it (by setting b_i to 0) and simply use hash functions of the form
    //
    //   h_i(x) = a_i * x (mod p)
    //
    val r = new scala.util.Random(seed)
    val numHashes = depth(delta)
    val numCounters = width(eps)
    (0 to (numHashes - 1)).map { _ => CMSHash[K](r.nextInt(), 0, numCounters) }
  }

}

/**
 * A trait for CMS implementations that can count elements in a data stream and that can answer point queries (i.e.
 * frequency estimates) for these elements.
 *
 * Known implementations: [[CMS]], [[TopCMS]].
 *
 * @tparam K The type used to identify the elements to be counted.
 * @tparam C The type of the actual CMS that implements this trait.
 */
trait CMSCounting[K, C[_]] {

  /**
   * Returns the one-sided error bound on the error of each point query, i.e. frequency estimate.
   */
  def eps: Double

  /**
   * Returns the bound on the probability that a query estimate does NOT lie within some small interval (an interval
   * that depends on `eps`) around the truth.
   */
  def delta: Double

  /**
   * Number of hash functions (also: number of rows in the counting table).  This number is derived from `delta`.
   */
  def depth: Int = CMSFunctions.depth(delta)

  /**
   * Number of counters per hash function (also: number of columns in the counting table).  This number is derived from
   * `eps`.
   */
  def width: Int = CMSFunctions.width(eps)

  /**
   * Returns a new sketch that is the combination of this sketch and the other sketch.
   */
  def ++(other: C[K]): C[K]

  /**
   * Counts the item and returns the result as a new sketch.
   */
  def +(item: K): C[K] = this + (item, 1L)

  /**
   * Counts the item `count` times and returns the result as a new sketch.
   */
  def +(item: K, count: Long): C[K]

  /**
   * Returns an estimate of the total number of times this item has been seen
   * in the stream so far. This estimate is an upper bound.
   *
   * It is always true that `estimatedFrequency >= trueFrequency`.
   * With probability `p >= 1 - delta`, it also holds that
   * `estimatedFrequency <= trueFrequency + eps * totalCount`.
   */
  def frequency(item: K): Approximate[Long]

  /**
   * Returns an estimate of the inner product against another data stream.
   *
   * In other words, let a_i denote the number of times element i has been seen in
   * the data stream summarized by this CMS, and let b_i denote the same for the other CMS.
   * Then this returns an estimate of `<a, b> = \sum a_i b_i`.
   *
   * Note: This can also be viewed as the join size between two relations.
   *
   * It is always true that actualInnerProduct <= estimatedInnerProduct.
   * With probability `p >= 1 - delta`, it also holds that
   * `estimatedInnerProduct <= actualInnerProduct + eps * thisTotalCount * otherTotalCount`.
   */
  def innerProduct(other: C[K]): Approximate[Long]

  /**
   * Total number of elements counted (i.e. seen in the data stream) so far.
   */
  def totalCount: Long

  /**
   * The first frequency moment is the total number of elements in the stream.
   */
  def f1: Long = totalCount

  /**
   * The second frequency moment is `\sum a_i^2`, where `a_i` is the count of the i-th element.
   */
  def f2: Approximate[Long]

}

/**
 * A trait for CMS implementations that can track heavy hitters in a data stream.
 *
 * It is up to the implementation how the semantics of tracking heavy hitters are defined.  For instance, one
 * implementation could track the "top %" heavy hitters whereas another implementation could track the "top N" heavy
 * hitters.
 *
 * Known implementations: [[TopCMS]].
 *
 * @tparam K The type used to identify the elements to be counted.
 */
trait CMSHeavyHitters[K] {

  /**
   * The pluggable logic of how heavy hitters are being tracked.
   */
  def heavyHittersLogic: HeavyHittersLogic[K]

  /**
   * Returns the set of heavy hitters.
   */
  def heavyHitters: Set[K]

}

object CMS {

  def monoid[K: Ordering: CMSHasher](eps: Double, delta: Double, seed: Int): CMSMonoid[K] =
    new CMSMonoid[K](eps, delta, seed)

  def monoid[K: Ordering: CMSHasher](depth: Int, width: Int, seed: Int): CMSMonoid[K] =
    monoid(CMSFunctions.eps(width), CMSFunctions.delta(depth), seed)

  def aggregator[K: Ordering: CMSHasher](eps: Double, delta: Double, seed: Int): CMSAggregator[K] =
    new CMSAggregator[K](monoid(eps, delta, seed))

  def aggregator[K: Ordering: CMSHasher](depth: Int, width: Int, seed: Int): CMSAggregator[K] =
    aggregator(CMSFunctions.eps(width), CMSFunctions.delta(depth), seed)

  /**
   * Returns a fresh, zeroed CMS instance.
   */
  def apply[K: Ordering: CMSHasher](eps: Double, delta: Double, seed: Int): CMS[K] = {
    val params = {
      val hashes: Seq[CMSHash[K]] = CMSFunctions.generateHashes(eps, delta, seed)
      CMSParams(hashes, eps, delta)
    }
    CMSInstance[K](params)
  }

}

/**
 * A Count-Min sketch data structure that allows for counting and frequency estimation of elements in a data stream.
 *
 * Tip: If you also need to track heavy hitters ("Top N" problems), take a look at [[TopCMS]].
 *
 * =Usage=
 *
 * This example demonstrates how to count [[Long]] elements with [[CMS]], i.e. `K=Long`.
 *
 * Note that the actual counting is always performed with a [[Long]], regardless of your choice of `K`.  That is,
 * the counting table behind the scenes is backed by [[Long]] values (at least in the current implementation), and thus
 * the returned frequency estimates are always instances of `Approximate[Long]`.
 *
 * @example {{{
 * // Implicits that enabling CMS-hashing of `Long` values.
 * import com.twitter.algebird.CMSHasherImplicits._
 *
 * // Creates a monoid for a CMS that can count `Long` elements.
 * val cmsMonoid: CMSMonoid[Long] = {
 *   val eps = 0.001
 *   val delta = 1E-10
 *   val seed = 1
 *   CMS.monoid[Long](eps, delta, seed)
 * }
 *
 * // Creates a CMS instance that has counted the element `1L`.
 * val cms: CMS[Long] = cmsMonoid.create(1L)
 *
 * // Estimates the frequency of `1L`
 * val estimate: Approximate[Long] = cms.frequency(1L)
 * }}}
 *
 * @tparam K The type used to identify the elements to be counted.
 */
sealed abstract class CMS[K: Ordering](val params: CMSParams[K]) extends java.io.Serializable with CMSCounting[K, CMS] {

  override val eps: Double = params.eps

  override val delta: Double = params.delta

  override def f2: Approximate[Long] = innerProduct(this)

}

/**
 * Zero element.  Used for initialization.
 */
case class CMSZero[K: Ordering](override val params: CMSParams[K]) extends CMS[K](params) {

  override val totalCount: Long = 0L

  override def +(item: K, count: Long): CMS[K] = CMSInstance[K](params) + (item, count)

  override def ++(other: CMS[K]): CMS[K] = other

  override def frequency(item: K): Approximate[Long] = Approximate.exact(0L)

  override def innerProduct(other: CMS[K]): Approximate[Long] = Approximate.exact(0L)

}

/**
 * Used for holding a single element, to avoid repeatedly adding elements from sparse counts tables.
 */
case class CMSItem[K: Ordering](item: K, override val params: CMSParams[K]) extends CMS[K](params) {

  override val totalCount: Long = 1L

  override def +(x: K, count: Long): CMS[K] = CMSInstance[K](params) + item + (x, count)

  override def ++(other: CMS[K]): CMS[K] = {
    other match {
      case other: CMSZero[_] => this
      case other: CMSItem[K] => CMSInstance[K](params) + item + other.item
      case other: CMSInstance[K] => other + item
    }
  }

  override def frequency(x: K): Approximate[Long] = if (item == x) Approximate.exact(1L) else Approximate.exact(0L)

  override def innerProduct(other: CMS[K]): Approximate[Long] = other.frequency(item)

}

/**
 * The general Count-Min sketch structure, used for holding any number of elements.
 */
case class CMSInstance[K: Ordering](countsTable: CMSInstance.CountsTable[K],
  override val totalCount: Long,
  override val params: CMSParams[K]) extends CMS[K](params) {

  def ++(other: CMS[K]): CMS[K] = {
    other match {
      case other: CMSZero[_] => this
      case other: CMSItem[K] => this + other.item
      case other: CMSInstance[K] =>
        val newTotalCount = totalCount + other.totalCount
        CMSInstance[K](countsTable ++ other.countsTable, newTotalCount, params)
    }
  }

  private def makeApprox(est: Long): Approximate[Long] = {
    if (est == 0L) Approximate.exact(0L)
    else {
      val lower = math.max(0L, est - (eps * totalCount).toLong)
      Approximate(lower, est, est, 1 - delta)
    }
  }

  def frequency(item: K): Approximate[Long] =
    makeApprox(countsTable.counts.iterator.zip(params.hashes.iterator).map { case (row, hash) => row(hash(item)) }.min)

  /**
   * Let X be a CMS, and let count_X[j, k] denote the value in X's 2-dimensional count table at row j and column k.
   * Then the Count-Min sketch estimate of the inner product between A and B is the minimum inner product between their
   * rows:
   * estimatedInnerProduct = min_j (\sum_k count_A[j, k] * count_B[j, k])
   */
  def innerProduct(other: CMS[K]): Approximate[Long] = {
    other match {
      case other: CMSInstance[_] =>
        require((other.depth, other.width) == (depth, width), "Tables must have the same dimensions.")

        def innerProductAtDepth(d: Int) = (0 to (width - 1)).iterator.map { w =>
          countsTable.getCount(d, w) * other.countsTable.getCount(d, w)
        }.sum

        val est = (0 to (depth - 1)).iterator.map { innerProductAtDepth }.min
        Approximate(est - (eps * totalCount * other.totalCount).toLong, est, est, 1 - delta)
      case _ => other.innerProduct(this)
    }
  }

  override def +(item: K, count: Long): CMSInstance[K] = {
    require(count >= 0, "count must be >= 0 (negative counts not implemented")
    if (count != 0L) {
      val newCountsTable =
        (0 to (depth - 1)).foldLeft(countsTable) {
          case (table, row) =>
            val pos = (row, params.hashes(row)(item))
            table + (pos, count)
        }
      CMSInstance[K](newCountsTable, totalCount + count, params)
    } else this
  }

}

object CMSInstance {

  /**
   * Initializes a [[CMSInstance]] with all zeroes, i.e. nothing has been counted yet.
   */
  def apply[K: Ordering](params: CMSParams[K]): CMSInstance[K] = {
    val countsTable = CountsTable[K](CMSFunctions.depth(params.delta), CMSFunctions.width(params.eps))
    CMSInstance[K](countsTable, 0, params)
  }

  /**
   * The 2-dimensional table of counters used in the Count-Min sketch.
   * Each row corresponds to a particular hash function.
   */
  // TODO: implement a dense matrix type, and use it here
  case class CountsTable[K](counts: Vector[Vector[Long]]) {
    require(depth > 0, "Table must have at least 1 row.")
    require(width > 0, "Table must have at least 1 column.")

    def depth: Int = counts.size

    def width: Int = counts(0).size

    def getCount(pos: (Int, Int)): Long = {
      val (row, col) = pos
      require(row < depth && col < width, "Position must be within the bounds of this table.")
      counts(row)(col)
    }

    /**
     * Updates the count of a single cell in the table.
     */
    def +(pos: (Int, Int), count: Long): CountsTable[K] = {
      val (row, col) = pos
      val currCount = getCount(pos)
      val newCounts = counts.updated(row, counts(row).updated(col, currCount + count))
      CountsTable[K](newCounts)
    }

    /**
     * Adds another counts table to this one, through element-wise addition.
     */
    def ++(other: CountsTable[K]): CountsTable[K] = {
      require((depth, width) == (other.depth, other.width), "Tables must have the same dimensions.")
      val iil: IndexedSeq[IndexedSeq[Long]] = Monoid.plus[IndexedSeq[IndexedSeq[Long]]](counts, other.counts)
      def toVector[V](is: IndexedSeq[V]): Vector[V] = is match {
        case v: Vector[_] => v.asInstanceOf[Vector[V]]
        case _ => Vector(is: _*)
      }
      CountsTable[K](toVector(iil.map { toVector }))
    }
  }

  object CountsTable {

    /**
     * Creates a new [[CountsTable]] with counts initialized to all zeroes.
     */
    def apply[K: Ordering](depth: Int, width: Int): CountsTable[K] =
      CountsTable[K](Vector.fill[Long](depth, width)(0L))

  }

}

case class TopCMSParams[K: Ordering](logic: HeavyHittersLogic[K])

/**
 * A Count-Min sketch data structure that allows for (a) counting and frequency estimation of elements in a data stream
 * and (b) tracking the heavy hitters among these elements.
 *
 * The logic of how heavy hitters are computed is pluggable, see [[HeavyHittersLogic]].
 *
 * Tip: If you do not need to track heavy hitters, take a look at [[CMS]], which is more efficient in this case.
 *
 * =Usage=
 *
 * This example demonstrates how to count `Long` elements with [[TopCMS]], i.e. `K=Long`.
 *
 * Note that the actual counting is always performed with a [[Long]], regardless of your choice of `K`.  That is,
 * the counting table behind the scenes is backed by [[Long]] values (at least in the current implementation), and thus
 * the returned frequency estimates are always instances of `Approximate[Long]`.
 *
 * @example {{{
 * // Implicits that enabling CMS-hashing of `Long` values.
 * import com.twitter.algebird.CMSHasherImplicits._
 *
 * // Creates a monoid for a CMS that can count `Long` elements.
 * val topPctCMSMonoid: TopPctCMSMonoid[Long] = {
 *   val eps = 0.001
 *   val delta = 1E-10
 *   val seed = 1
 *   val heavyHittersPct = 0.1
 *   TopPctCMS.monoid[Long](eps, delta, seed, heavyHittersPct)
 * }
 *
 * // Creates a TopCMS instance that has counted the element `1L`.
 * val topCMS: TopCMS[Long] = topPctCMSMonoid.create(1L)
 *
 * // Estimates the frequency of `1L`
 * val estimate: Approximate[Long] = topCMS.frequency(1L)
 *
 * // What are the heavy hitters so far?
 * val heavyHitters: Set[Long] = topCMS.heavyHitters
 * }}}
 *
 * @tparam K The type used to identify the elements to be counted.
 */
sealed abstract class TopCMS[K: Ordering](val cms: CMS[K], params: TopCMSParams[K])
  extends java.io.Serializable with CMSCounting[K, TopCMS] with CMSHeavyHitters[K] {

  override val eps: Double = cms.eps

  override val delta: Double = cms.delta

  override val totalCount: Long = cms.totalCount

  override def frequency(item: K): Approximate[Long] = cms.frequency(item)

  override def innerProduct(other: TopCMS[K]): Approximate[Long] = cms.innerProduct(other.cms)

  def f2: Approximate[Long] = innerProduct(this)

  /**
   * The pluggable logic with which heavy hitters are being tracked.
   */
  override def heavyHittersLogic: HeavyHittersLogic[K] = params.logic

}

/**
 * Zero element.  Used for initialization.
 */
case class TopCMSZero[K: Ordering](override val cms: CMS[K], params: TopCMSParams[K])
  extends TopCMS[K](cms, params) {

  override val heavyHitters: Set[K] = Set.empty[K]

  override def +(item: K, count: Long): TopCMS[K] = TopCMSInstance(cms, params) + (item, count)

  override def ++(other: TopCMS[K]): TopCMS[K] = other

}

/**
 * Used for holding a single element, to avoid repeatedly adding elements from sparse counts tables.
 */
case class TopCMSItem[K: Ordering](item: K, override val cms: CMS[K], params: TopCMSParams[K])
  extends TopCMS[K](cms, params) {

  override val heavyHitters: Set[K] = Set(item)

  override def +(x: K, count: Long): TopCMS[K] = TopCMSInstance(cms, params) + item + (x, count)

  override def ++(other: TopCMS[K]): TopCMS[K] = other match {
    case other: TopCMSZero[_] => this
    case other: TopCMSItem[K] => TopCMSInstance[K](cms, params) + item + other.item
    case other: TopCMSInstance[K] => other + item
  }

}

object TopCMSInstance {

  def apply[K: Ordering](cms: CMS[K], params: TopCMSParams[K]): TopCMSInstance[K] = {
    TopCMSInstance[K](cms, HeavyHitters.empty[K], params)
  }

}

case class TopCMSInstance[K: Ordering](override val cms: CMS[K], hhs: HeavyHitters[K], params: TopCMSParams[K])
  extends TopCMS[K](cms, params) {

  override def heavyHitters: Set[K] = hhs.items

  override def +(item: K, count: Long): TopCMSInstance[K] = {
    require(count >= 0, "count must be >= 0 (negative counts not implemented")
    if (count != 0L) {
      val newCms = cms + (item, count)
      val newHhs = heavyHittersLogic.updateHeavyHitters(cms, newCms)(hhs, item, count)
      TopCMSInstance[K](newCms, newHhs, params)
    } else this
  }

  override def ++(other: TopCMS[K]): TopCMS[K] = other match {
    case other: TopCMSZero[_] => this
    case other: TopCMSItem[K] => this + other.item
    case other: TopCMSInstance[K] =>
      val newCms = cms ++ other.cms
      val newHhs = heavyHittersLogic.updateHeavyHitters(newCms)(hhs, other.hhs)
      TopCMSInstance(newCms, newHhs, params)
  }

}

/**
 * Controls how a CMS that implements [[CMSHeavyHitters]] tracks heavy hitters.
 */
abstract class HeavyHittersLogic[K: Ordering] {

  def updateHeavyHitters(oldCms: CMS[K], newCms: CMS[K])(hhs: HeavyHitters[K], item: K, count: Long): HeavyHitters[K] = {
    val oldItemCount = oldCms.frequency(item).estimate
    val oldHh = HeavyHitter[K](item, oldItemCount)
    val newItemCount = oldItemCount + count
    val newHh = HeavyHitter[K](item, newItemCount)
    purgeHeavyHitters(newCms)(hhs - oldHh + newHh)
  }

  def updateHeavyHitters(cms: CMS[K])(left: HeavyHitters[K], right: HeavyHitters[K]) = {
    val candidates = (left.items ++ right.items).map { case i => HeavyHitter[K](i, cms.frequency(i).estimate) }
    val newHhs = HeavyHitters.from(candidates)
    purgeHeavyHitters(cms)(newHhs)
  }

  def purgeHeavyHitters(cms: CMS[K])(hhs: HeavyHitters[K]): HeavyHitters[K]

}

/**
 * Finds all heavy hitters, i.e., elements in the stream that appear at least `(heavyHittersPct * totalCount)` times.
 *
 * Every item that appears at least `(heavyHittersPct * totalCount)` times is output, and with probability
 * `p >= 1 - delta`, no item whose count is less than `(heavyHittersPct - eps) * totalCount` is output.
 *
 * This also means that this parameter is an upper bound on the number of heavy hitters that will be tracked: the set
 * of heavy hitters contains at most `1 / heavyHittersPct` elements.  For example, if `heavyHittersPct=0.01` (or
 * 0.25), then at most `1 / 0.01 = 100` items (or `1 / 0.25 = 4` items) will be tracked/returned as heavy hitters.
 * This parameter can thus control the memory footprint required for tracking heavy hitters.
 */
case class TopPctLogic[K: Ordering](heavyHittersPct: Double) extends HeavyHittersLogic[K] {

  require(0 < heavyHittersPct && heavyHittersPct < 1, "heavyHittersPct must lie in (0, 1)")

  override def purgeHeavyHitters(cms: CMS[K])(hitters: HeavyHitters[K]): HeavyHitters[K] = {
    val minCount = heavyHittersPct * cms.totalCount
    HeavyHitters[K](hitters.hhs.dropWhile { _.count < minCount })
  }

}

/**
 * Tracks the top N heavy hitters, where `N` is defined by `heavyHittersN`.
 *
 * '''Warning:''' top-N computations are not associative.  The effect is that a top-N CMS has an ordering bias (with
 * regard to heavy hitters) when merging instances.  This means merging heavy hitters across CMS instances may lead to
 * incorrect, biased results:  the outcome is biased by the order in which CMS instances / heavy hitters are being
 * merged, with the rule of thumb being that the earlier a set of heavy hitters is being merged, the more likely is
 * the end result biased towards these heavy hitters.
 *
 * @see Discussion in [[https://github.com/twitter/algebird/issues/353 Algebird issue 353]]
 */
case class TopNLogic[K: Ordering](heavyHittersN: Int) extends HeavyHittersLogic[K] {

  require(heavyHittersN > 0, "heavyHittersN must be > 0")

  override def purgeHeavyHitters(cms: CMS[K])(hitters: HeavyHitters[K]): HeavyHitters[K] = {
    HeavyHitters[K](hitters.hhs.takeRight(heavyHittersN))
  }

}

/**
 * Containers for holding heavy hitter items and their associated counts.
 */
case class HeavyHitters[K: Ordering](hhs: SortedSet[HeavyHitter[K]]) {

  def -(hh: HeavyHitter[K]): HeavyHitters[K] = HeavyHitters[K](hhs - hh)

  def +(hh: HeavyHitter[K]): HeavyHitters[K] = HeavyHitters[K](hhs + hh)

  def ++(other: HeavyHitters[K]): HeavyHitters[K] = HeavyHitters[K](hhs ++ other.hhs)

  def items: Set[K] = hhs.map { _.item }

}

object HeavyHitters {

  def empty[K: Ordering]: HeavyHitters[K] = HeavyHitters(emptyHhs)

  private def emptyHhs[K: Ordering]: SortedSet[HeavyHitter[K]] = {
    implicit val heavyHitterOrdering = HeavyHitter.ordering[K]
    SortedSet[HeavyHitter[K]]()
  }

  def from[K: Ordering](hhs: Set[HeavyHitter[K]]): HeavyHitters[K] = HeavyHitters(hhs.foldLeft(emptyHhs)(_ + _))

}

case class HeavyHitter[K](item: K, count: Long)

object HeavyHitter {

  def ordering[K: Ordering]: Ordering[HeavyHitter[K]] = Ordering.by { hh: HeavyHitter[K] => (hh.count, hh.item) }

}

/**
 * Monoid for Top-% based [[TopCMS]] sketches.
 *
 * Implicit conversions for commonly used types for `K` such as [[Long]] and [[BigInt]]:
 * {{{
 * import com.twitter.algebird.CMSHasherImplicits._
 * }}}
 *
 * @param cms A [[CMS]] instance, which is used for the counting and the frequency estimation performed by this class.
 * @param heavyHittersPct A threshold for finding heavy hitters, i.e., elements that appear at least
 *                  (heavyHittersPct * totalCount) times in the stream.
 * @tparam K The type used to identify the elements to be counted.  For example, if you want to count the occurrence of
 *           user names, you could map each username to a unique numeric ID expressed as a `Long`, and then count the
 *           occurrences of those `Long`s with a CMS of type `K=Long`.  Note that this mapping between the elements of
 *           your problem domain and their identifiers used for counting via CMS should be bijective.
 *           We require [[Ordering]] and [[CMSHasher]] context bounds for `K`, see [[CMSHasherImplicits]] for available
 *           implicits that can be imported.
 *           Which type K should you pick in practice?  For domains that have less than `2^64` unique elements, you'd
 *           typically use [[Long]].  For larger domains you can try [[BigInt]], for example.
 */
class TopPctCMSMonoid[K: Ordering](cms: CMS[K], heavyHittersPct: Double = 0.01) extends Monoid[TopCMS[K]] {

  val params: TopCMSParams[K] = {
    val logic = new TopPctLogic[K](heavyHittersPct)
    TopCMSParams[K](logic)
  }

  val zero: TopCMS[K] = TopCMSZero[K](cms, params)

  /**
   * Combines the two sketches.
   *
   * The sketches must use the same hash functions.
   */
  def plus(left: TopCMS[K], right: TopCMS[K]): TopCMS[K] = {
    require(left.cms.params.hashes == right.cms.params.hashes, "The sketches must use the same hash functions.")
    left ++ right
  }

  /**
   * Creates a sketch out of a single item.
   */
  def create(item: K): TopCMS[K] = TopCMSItem[K](item, cms, params)

  /**
   * Creates a sketch out of multiple items.
   */
  def create(data: Seq[K]): TopCMS[K] = {
    data.foldLeft(zero) { case (acc, x) => plus(acc, create(x)) }
  }

}

object TopPctCMS {

  def monoid[K: Ordering: CMSHasher](eps: Double,
    delta: Double,
    seed: Int,
    heavyHittersPct: Double): TopPctCMSMonoid[K] =
    new TopPctCMSMonoid[K](CMS(eps, delta, seed), heavyHittersPct)

  def monoid[K: Ordering: CMSHasher](depth: Int,
    width: Int,
    seed: Int,
    heavyHittersPct: Double): TopPctCMSMonoid[K] =
    monoid(CMSFunctions.eps(width), CMSFunctions.delta(depth), seed, heavyHittersPct)

  def aggregator[K: Ordering: CMSHasher](eps: Double,
    delta: Double,
    seed: Int,
    heavyHittersPct: Double): TopPctCMSAggregator[K] =
    new TopPctCMSAggregator[K](monoid(eps, delta, seed, heavyHittersPct))

  def aggregator[K: Ordering: CMSHasher](depth: Int,
    width: Int,
    seed: Int,
    heavyHittersPct: Double): TopPctCMSAggregator[K] =
    aggregator(CMSFunctions.eps(width), CMSFunctions.delta(depth), seed, heavyHittersPct)

}

/**
 * An Aggregator for [[TopPctCMS]].  Can be created using [[TopPctCMS.aggregator]].
 */
case class TopPctCMSAggregator[K](cmsMonoid: TopPctCMSMonoid[K])
  extends MonoidAggregator[K, TopCMS[K], TopCMS[K]] {

  val monoid = cmsMonoid

  def prepare(value: K): TopCMS[K] = monoid.create(value)

  def present(cms: TopCMS[K]): TopCMS[K] = cms

}

/**
 * Monoid for top-N based [[TopCMS]] sketches.  '''Use with care! (see warning below)'''
 *
 * =Warning: Adding top-N CMS instances (`++`) is an unsafe operation=
 *
 * Top-N computations are not associative.  The effect is that a top-N CMS has an ordering bias (with regard to heavy
 * hitters) when ''merging'' CMS instances (e.g. via `++`).  This means merging heavy hitters across CMS instances may
 * lead to incorrect, biased results:  the outcome is biased by the order in which CMS instances / heavy hitters are
 * being merged, with the rule of thumb being that the earlier a set of heavy hitters is being merged, the more likely
 * is the end result biased towards these heavy hitters.
 *
 * The warning above only applies when ''adding CMS instances'' (think: `cms1 ++ cms2`).  In comparison, heavy hitters
 * are correctly computed when:
 *
 *   - a top-N CMS instance is created from a single data stream, i.e. `Seq[K]`
 *   - items are added/counted individually, i.e. `cms + item` or `cms + (item, count)`.
 *
 * See the discussion in [[https://github.com/twitter/algebird/issues/353 Algebird issue 353]] for further details.
 *
 * =Alternatives=
 *
 * The following, alternative data structures may be better picks than a top-N based CMS given the warning above:
 *
 *   - [[TopPctCMS]]: Has safe merge semantics for its instances including heavy hitters.
 *   - [[SpaceSaver]]: Has the same ordering bias than a top-N CMS, but at least it provides bounds on the bias.
 *
 * =Usage=
 *
 * Implicit conversions for commonly used types for `K` such as [[Long]] and [[BigInt]]:
 * {{{
 * import com.twitter.algebird.CMSHasherImplicits._
 * }}}
 *
 * @param cms A [[CMS]] instance, which is used for the counting and the frequency estimation performed by this class.
 * @param heavyHittersN The maximum number of heavy hitters to track.
 * @tparam K The type used to identify the elements to be counted.  For example, if you want to count the occurrence of
 *           user names, you could map each username to a unique numeric ID expressed as a `Long`, and then count the
 *           occurrences of those `Long`s with a CMS of type `K=Long`.  Note that this mapping between the elements of
 *           your problem domain and their identifiers used for counting via CMS should be bijective.
 *           We require [[Ordering]] and [[CMSHasher]] context bounds for `K`, see [[CMSHasherImplicits]] for available
 *           implicits that can be imported.
 *           Which type K should you pick in practice?  For domains that have less than `2^64` unique elements, you'd
 *           typically use [[Long]].  For larger domains you can try [[BigInt]], for example.
 */
class TopNCMSMonoid[K: Ordering](cms: CMS[K], heavyHittersN: Int = 100) extends Monoid[TopCMS[K]] {

  val params: TopCMSParams[K] = {
    val logic = new TopNLogic[K](heavyHittersN)
    TopCMSParams[K](logic)
  }

  val zero: TopCMS[K] = TopCMSZero[K](cms, params)

  /**
   * Combines the two sketches.
   *
   * The sketches must use the same hash functions.
   */
  def plus(left: TopCMS[K], right: TopCMS[K]): TopCMS[K] = {
    require(left.cms.params.hashes == right.cms.params.hashes, "The sketches must use the same hash functions.")
    left ++ right
  }

  /**
   * Creates a sketch out of a single item.
   */
  def create(item: K): TopCMS[K] = TopCMSItem[K](item, cms, params)

  /**
   * Creates a sketch out of multiple items.
   */
  def create(data: Seq[K]): TopCMS[K] = data.foldLeft(zero) { case (acc, x) => plus(acc, create(x)) }

}

object TopNCMS {

  def monoid[K: Ordering: CMSHasher](eps: Double,
    delta: Double,
    seed: Int,
    heavyHittersN: Int): TopNCMSMonoid[K] =
    new TopNCMSMonoid[K](CMS(eps, delta, seed), heavyHittersN)

  def monoid[K: Ordering: CMSHasher](depth: Int,
    width: Int,
    seed: Int,
    heavyHittersN: Int): TopNCMSMonoid[K] =
    monoid(CMSFunctions.eps(width), CMSFunctions.delta(depth), seed, heavyHittersN)

  def aggregator[K: Ordering: CMSHasher](eps: Double,
    delta: Double,
    seed: Int,
    heavyHittersN: Int): TopNCMSAggregator[K] =
    new TopNCMSAggregator[K](monoid(eps, delta, seed, heavyHittersN))

  def aggregator[K: Ordering: CMSHasher](depth: Int,
    width: Int,
    seed: Int,
    heavyHittersN: Int): TopNCMSAggregator[K] =
    aggregator(CMSFunctions.eps(width), CMSFunctions.delta(depth), seed, heavyHittersN)

}

/**
 * An Aggregator for [[TopNCMS]].  Can be created using [[TopNCMS.aggregator]].
 */
<<<<<<< HEAD
case class CountMinSketchAggregator(cmsMonoid: CountMinSketchMonoid) extends MonoidAggregator[Long, CMS] {
  type B = CMS
=======
case class TopNCMSAggregator[K](cmsMonoid: TopNCMSMonoid[K])
  extends MonoidAggregator[K, TopCMS[K], TopCMS[K]] {

>>>>>>> 6ed13567
  val monoid = cmsMonoid

  def prepare(value: K): TopCMS[K] = monoid.create(value)

  def present(cms: TopCMS[K]): TopCMS[K] = cms

}

/**
 * The Count-Min sketch uses `d` (aka `depth`) pair-wise independent hash functions drawn from a universal hashing
 * family of the form:
 *
 * `h(x) = [a * x + b (mod p)] (mod m)`
 */
trait CMSHasher[K] {

  val PRIME_MODULUS = (1L << 31) - 1

  /**
   * Returns `a * x + b (mod p) (mod width)`.
   */
  def hash(a: Int, b: Int, width: Int)(x: K): Int

}

case class CMSHash[K: CMSHasher](a: Int, b: Int, width: Int) {

  /**
   * Returns `a * x + b (mod p) (mod width)`.
   */
  def apply(x: K): Int = implicitly[CMSHasher[K]].hash(a, b, width)(x)

}

/**
 * Implicits that enable CMS-hashing for common data types such as [[Long]] and [[BigInt]].
 */
object CMSHasherImplicits {

  implicit object CMSHasherLong extends CMSHasher[Long] {

    def hash(a: Int, b: Int, width: Int)(x: Long) = {
      val unModded: Long = (x * a) + b
      // Apparently a super fast way of computing x mod 2^p-1
      // See page 149 of http://www.cs.princeton.edu/courses/archive/fall09/cos521/Handouts/universalclasses.pdf
      // after Proposition 7.
      val modded: Long = (unModded + (unModded >> 32)) & PRIME_MODULUS
      // Modulo-ing integers is apparently twice as fast as modulo-ing Longs.
      modded.toInt % width
    }

  }

  implicit object CMSHasherShort extends CMSHasher[Short] {

    def hash(a: Int, b: Int, width: Int)(x: Short) = CMSHasherInt.hash(a, b, width)(x)

  }

  implicit object CMSHasherInt extends CMSHasher[Int] {

    def hash(a: Int, b: Int, width: Int)(x: Int) = {
      val unModded: Int = (x * a) + b
      val modded: Long = (unModded + (unModded >> 32)) & PRIME_MODULUS
      val h = modded.toInt % width
      assert(h >= 0, "hash must not be negative")
      h
    }

  }

  implicit object CMSHasherBigInt extends CMSHasher[BigInt] {

    def hash(a: Int, b: Int, width: Int)(x: BigInt) = {
      val unModded: BigInt = (x * a) + b
      val modded: BigInt = (unModded + (unModded >> 32)) & PRIME_MODULUS
      val h = modded.toInt % width
      assert(h >= 0, "hash must not be negative")
      h
    }

  }

}<|MERGE_RESOLUTION|>--- conflicted
+++ resolved
@@ -121,8 +121,8 @@
 /**
  * An Aggregator for [[CMS]].  Can be created using [[CMS.aggregator]].
  */
-case class CMSAggregator[K](cmsMonoid: CMSMonoid[K]) extends MonoidAggregator[K, CMS[K], CMS[K]] {
-
+case class CMSAggregator[K](cmsMonoid: CMSMonoid[K]) extends MonoidAggregator[K, CMS[K]] {
+  type B = CMS[K]
   val monoid = cmsMonoid
 
   def prepare(value: K): CMS[K] = monoid.create(value)
@@ -1001,14 +1001,9 @@
 /**
  * An Aggregator for [[TopNCMS]].  Can be created using [[TopNCMS.aggregator]].
  */
-<<<<<<< HEAD
-case class CountMinSketchAggregator(cmsMonoid: CountMinSketchMonoid) extends MonoidAggregator[Long, CMS] {
-  type B = CMS
-=======
 case class TopNCMSAggregator[K](cmsMonoid: TopNCMSMonoid[K])
-  extends MonoidAggregator[K, TopCMS[K], TopCMS[K]] {
-
->>>>>>> 6ed13567
+  extends MonoidAggregator[K, TopCMS[K]] {
+  type B = TopCMS[K]
   val monoid = cmsMonoid
 
   def prepare(value: K): TopCMS[K] = monoid.create(value)
